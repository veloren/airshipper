# Rust
target/
**/*.rs.bk

# Nix
/result*

# Direnv
/.direnv
/.envrc

airshipper.ron
*.db
.env
*.log
data/
<<<<<<< HEAD
/.vscode
=======
nightly/
>>>>>>> 26f7ff7b
<|MERGE_RESOLUTION|>--- conflicted
+++ resolved
@@ -14,8 +14,5 @@
 .env
 *.log
 data/
-<<<<<<< HEAD
 /.vscode
-=======
-nightly/
->>>>>>> 26f7ff7b
+nightly/