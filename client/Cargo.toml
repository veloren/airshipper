[package]
name = "airshipper"
description = "Provides automatic updates for the voxel RPG Veloren."
<<<<<<< HEAD
version = "0.11.0"
=======
version = "0.10.0"
>>>>>>> a83cbb4f
authors = ["Songtronix <contact@songtronix.com>"]
edition = "2018"
publish = false
default-run = "airshipper"

license = "GPL-3.0"
homepage = "https://www.veloren.net"
repository = "https://gitlab.com/veloren/airshipper"

[package.metadata.nix]
build = true
app = true

[package.metadata.nix.desktopFile]
name = "Airshipper"
icon = "./client/assets/logo.ico"

[badges]
maintenance = { status = "actively-developed" }

[features]
# Windows cannot bundle ssl by default and as such this feature exists
# to bundle ssl in CI.
bundled = ["openssl-sys"]

[dependencies]
veloren-serverbrowser-api = "0.3.1"

# Cli
clap = { version = "3.1.18", features = ["cargo", "derive"] }
indicatif = "0.16"
rustyline = "10.0"
colored = "2.0"

# UI
# TODO: Switch back from git version when iced 0.6 is released
iced = { git = "https://github.com/iced-rs/iced/", rev ="28f0beee52f258af6bbaf8a0d9867863d7513c9b", default-features = false, features = ["glow", "tokio", "image", "debug"] }

# Logging
tracing = { version = "0.1.21", features = ["log"] }
tracing-futures = "0.2.4"
tracing-subscriber = { version = "0.3.7", default-features = false, features = ["env-filter", "fmt", "time", "ansi", "smallvec", "tracing-log"]}
termcolor = "1.1.3"
tracing-appender = "0.2.0"
tracing-log = "0.1.1"
regex = "1.5"
# Networking
reqwest = { version = "0.11.4", default-features = false, features = ["rustls-tls", "json"] }
surge-ping = "0.7.2"
socket2 = "0.4.7"

# Parsing
pulldown-cmark = "0.8.0"
strip_markdown = "0.2.0"
html2text = "0.2.1"
serde = "1.0.116"
semver = "1"
rss = "1.10"
ron = "0.6.2"
zip = "0.5.8"
url = "2.2.2"
# Other
image = { version = "0.23.14", default-features = false, features = ["ico"] }
tokio = { version = "1.7.1", features = ["macros", "io-util", "process", "fs", "rt-multi-thread", "net"] }
tokio-stream = { version = "0.1.6", features = ["io-util"] }
futures-util = "0.3.15"
derive_more = "0.99.11"
find_folder = "0.3.0"
lazy_static = "1.4.0"
thiserror = "1.0.20"
bytesize = "1.0.1"
opener = "0.5"
dirs = { package = "dirs-next", version = "2.0.0" }
md5 = "0.7.0"
rand = "0.8.5"
chrono = { version = "0.4.22", features = ["serde"] }
country-parser = "0.1.1"

# bundle all the things!
openssl-sys = { version = "*", features = ["vendored"], optional = true }

[target.'cfg(windows)'.dependencies]
winapi = { version = "0.3.9", features = ["shellapi", "winuser"] }
self_update = { version = "0.27.0", features = ["archive-zip"] }

[target.'cfg(windows)'.build-dependencies]
winres = "0.1.11"<|MERGE_RESOLUTION|>--- conflicted
+++ resolved
@@ -1,11 +1,7 @@
 [package]
 name = "airshipper"
 description = "Provides automatic updates for the voxel RPG Veloren."
-<<<<<<< HEAD
 version = "0.11.0"
-=======
-version = "0.10.0"
->>>>>>> a83cbb4f
 authors = ["Songtronix <contact@songtronix.com>"]
 edition = "2018"
 publish = false
