--- conflicted
+++ resolved
@@ -1,11 +1,6 @@
 use super::Action;
 use crate::{
-<<<<<<< HEAD
-=======
-    assets::{HAXRCORP_4089_FONT, HAXRCORP_4089_FONT_SIZE_3},
-    channels::{Channel, Channels},
-    gui,
->>>>>>> 5d15225a
+    channels::Channels,
     gui::{
         components::{ChangelogPanelComponent, LogoPanelComponent, NewsPanelComponent},
         Result,
@@ -39,8 +34,6 @@
     settings_panel_component: SettingsPanelComponent,
     #[serde(skip)]
     show_settings: bool,
-    #[serde(skip)]
-    pub channels: Channels,
 }
 
 #[derive(Clone, Debug)]
@@ -64,16 +57,6 @@
 
 #[derive(Debug, Clone)]
 pub enum Interaction {
-<<<<<<< HEAD
-=======
-    PlayPressed,
-    LogLevelChanged(profiles::LogLevel),
-    ServerChanged(profiles::Server),
-    ChannelChanged(Channel),
-    WgpuBackendChanged(profiles::WgpuBackend),
-    ReadMore(String),
-    SetChangelogDisplayCount(usize),
->>>>>>> 5d15225a
     SettingsPressed,
     OpenURL(String),
 }
@@ -96,205 +79,10 @@
             ..
         } = self;
 
-<<<<<<< HEAD
         let left_middle_contents = if self.show_settings {
             settings_panel_component.view(active_profile)
         } else {
             community_showcase_component.view()
-=======
-        let logo = container(
-            Image::new(Handle::from_memory(crate::assets::VELOREN_LOGO.to_vec()))
-                .width(Length::FillPortion(10)),
-        );
-
-        let icons = row()
-            .width(Length::Fill)
-            .height(Length::Units(90))
-            .align_items(Alignment::Center)
-            .spacing(10)
-            .padding(15)
-            .push(logo);
-
-        // Contains title, changelog
-        let left = column()
-            .width(Length::FillPortion(3))
-            .height(Length::Fill)
-            .padding(15)
-            .push(icons)
-            .push(changelog.view());
-
-        // Contains the news pane and optionally the settings pane at the bottom
-        let mut right = column()
-            .width(Length::FillPortion(2))
-            .height(Length::Fill)
-            .push(news.view());
-
-        if self.show_settings {
-            let server_picker = tooltip(
-                widget_with_label(
-                    "Server:",
-                    picklist(
-                        Some(active_profile.server),
-                        profiles::SERVERS,
-                        Interaction::ServerChanged,
-                    ),
-                ),
-                "The download server used for game files",
-                Position::Top,
-            )
-            .style(style::Tooltip)
-            .gap(5);
-
-            let channel_picker = tooltip(
-                widget_with_label(
-                    "Channel:",
-                    picklist(
-                        Some(active_profile.channel.clone()),
-                        &self.channels.names,
-                        Interaction::ChannelChanged,
-                    ),
-                ),
-                "The download channel used for game files",
-                Position::Top,
-            )
-            .style(style::Tooltip)
-            .gap(5);
-
-            let wgpu_backend_picker = tooltip(
-                widget_with_label(
-                    "Graphics Mode:",
-                    picklist(
-                        Some(active_profile.wgpu_backend),
-                        profiles::WGPU_BACKENDS,
-                        Interaction::WgpuBackendChanged,
-                    ),
-                ),
-                "The rendering backend that the game will use. \nLeave on Auto unless \
-                 you are experiencing issues",
-                Position::Top,
-            )
-            .style(style::Tooltip)
-            .gap(5);
-
-            let log_level_picker = tooltip(
-                widget_with_label(
-                    "Log Level:",
-                    picklist(
-                        Some(active_profile.log_level),
-                        profiles::LOG_LEVELS,
-                        Interaction::LogLevelChanged,
-                    ),
-                ),
-                "Changes the amount of information that the game outputs to its log file",
-                Position::Top,
-            )
-            .style(style::Tooltip)
-            .gap(5);
-
-            let open_logs_button = secondary_button_with_width(
-                "Open Logs",
-                Interaction::OpenLogsPressed,
-                Length::Fill,
-            );
-
-            let env_vars = tooltip(
-                widget_with_label(
-                    "Env vars:",
-                    text_input("FOO=foo, BAR=bar", &active_profile.env_vars, |vars| {
-                        DefaultViewMessage::Interaction(Interaction::EnvVarsChanged(vars))
-                    })
-                    .width(Length::Fill)
-                    .into(),
-                ),
-                "Environment variables set when running Voxygen",
-                Position::Top,
-            )
-            .style(style::Tooltip)
-            .gap(5);
-
-            let settings = container(
-                column()
-                    .padding(2)
-                    .align_items(Alignment::End)
-                    .push(
-                        row()
-                            .padding(5)
-                            .align_items(Alignment::Center)
-                            .push(wgpu_backend_picker),
-                    )
-                    .push(
-                        row()
-                            .padding(5)
-                            .align_items(Alignment::Center)
-                            .push(server_picker)
-                            .push(channel_picker),
-                    )
-                    .push(
-                        row()
-                            .padding(5)
-                            .align_items(Alignment::Center)
-                            .push(log_level_picker)
-                            .push(open_logs_button),
-                    )
-                    .push(row().padding(5).spacing(10).push(env_vars)),
-            )
-            .padding(10)
-            .width(Length::Fill)
-            .style(gui::style::News);
-
-            right = right.push(settings);
-        }
-
-        // Contains logo, changelog and news
-        let middle = container(row().padding(2).push(left).push(right))
-            .height(Length::FillPortion(6))
-            .style(style::Middle);
-
-        let download_progress = match state {
-            State::Downloading(_, _, _) => {
-                if let Some(prog) = download_progress {
-                    match prog {
-                        net::Progress::Advanced(_msg, percentage) => *percentage as f32,
-                        net::Progress::Finished => 100.0,
-                        _ => 0.0,
-                    }
-                } else {
-                    0.0
-                }
-            },
-            _ => 0.0,
-        };
-        let play_button_text = match state {
-            State::Downloading(_, _, _) => "Downloading",
-            State::Installing => "Installing",
-            State::QueryingForUpdates(_) => "Loading",
-            State::ReadyToPlay => "Play",
-            State::Offline(available) => match available {
-                true => "Play",
-                false => "Retry",
-            },
-            State::UpdateAvailable(_) => "Update",
-            State::Playing(..) => "Playing",
-            State::Retry => "Retry",
-        };
-
-        let download_text = match state {
-            State::Downloading(_, _, _) => self
-                .download_progress
-                .as_ref()
-                .map(|x| x.to_string())
-                .unwrap_or_else(|| "Downloading...".to_string()),
-            State::Installing => "Installing...".to_string(),
-            State::QueryingForUpdates(_) => "Checking for updates...".to_string(),
-            State::ReadyToPlay => "Ready to play...".to_string(),
-            State::Offline(available) => match available {
-                true => "Ready to play offline...".into(),
-                false => "Error: Check your internet and retry.".into(),
-            },
-            State::UpdateAvailable(_) => "Update available!".to_string(),
-            State::Playing(..) => "Much fun playing!".to_string(),
-            State::Retry => "Error occured. Give it a retry.".to_string(),
->>>>>>> 5d15225a
         };
 
         let left = container(
@@ -353,6 +141,14 @@
                             ))
                         },
                     ),
+                    Command::perform(
+                        Channels::fetch(active_profile.channel_url()),
+                        |channels| {
+                            DefaultViewMessage::SettingsPanel(
+                                SettingsPanelMessage::ChannelsLoaded(channels),
+                            )
+                        },
+                    ),
                     Command::perform(Profile::update(active_profile.clone()), |update| {
                         DefaultViewMessage::GamePanel(GamePanelMessage::GameUpdate(
                             update,
@@ -404,117 +200,6 @@
 
             // User Interaction
             DefaultViewMessage::Interaction(interaction) => match interaction {
-<<<<<<< HEAD
-=======
-                Interaction::PlayPressed => match &self.state {
-                    State::UpdateAvailable(version) => {
-                        self.state = State::Downloading(
-                            active_profile.url(),
-                            active_profile.download_path(),
-                            version.clone(),
-                        )
-                    },
-                    State::ReadyToPlay => {
-                        self.state = State::Playing(active_profile.clone());
-                    },
-                    State::Retry => {
-                        // TODO: Switching state should trigger these commands
-                        self.state = State::QueryingForUpdates(true);
-                        return Command::batch(vec![
-                            Command::perform(
-                                Changelog::update(self.changelog.etag.clone()),
-                                DefaultViewMessage::ChangelogUpdate,
-                            ),
-                            Command::perform(
-                                News::update(self.news.etag.clone()),
-                                DefaultViewMessage::NewsUpdate,
-                            ),
-                            Command::perform(
-                                Profile::update(active_profile.clone()),
-                                DefaultViewMessage::GameUpdate,
-                            ),
-                        ]);
-                    },
-                    State::Offline(available) => match available {
-                        // Play offline
-                        true => {
-                            self.state = State::Playing(active_profile.clone());
-                        },
-                        // Retry
-                        false => {
-                            // TODO: Switching state should trigger these commands
-                            self.state = State::QueryingForUpdates(true);
-                            return Command::batch(vec![
-                                Command::perform(
-                                    Changelog::update(self.changelog.etag.clone()),
-                                    DefaultViewMessage::ChangelogUpdate,
-                                ),
-                                Command::perform(
-                                    News::update(self.news.etag.clone()),
-                                    DefaultViewMessage::NewsUpdate,
-                                ),
-                                Command::perform(
-                                    Profile::update(active_profile.clone()),
-                                    DefaultViewMessage::GameUpdate,
-                                ),
-                            ]);
-                        },
-                    },
-
-                    State::Installing
-                    | State::Downloading(_, _, _)
-                    | State::Playing(..)
-                    | State::QueryingForUpdates(_) => {},
-                },
-                Interaction::ReadMore(url) => {
-                    if let Err(e) = opener::open(&url) {
-                        tracing::error!("failed to open {} : {}", url, e);
-                    }
-                },
-                Interaction::ServerChanged(new_server) => {
-                    tracing::debug!("new server selected {}", new_server);
-                    self.state = State::QueryingForUpdates(false);
-                    let mut profile = active_profile.clone();
-                    profile.server = new_server;
-                    let profile2 = profile.clone();
-                    return Command::batch(vec![
-                        Command::perform(
-                            async { Action::UpdateProfile(profile2) },
-                            DefaultViewMessage::Action,
-                        ),
-                        Command::perform(
-                            Profile::update(profile),
-                            DefaultViewMessage::GameUpdate,
-                        ),
-                    ]);
-                },
-                Interaction::ChannelChanged(new_channel) => {
-                    tracing::debug!("new channel selected {}", new_channel);
-                    self.state = State::QueryingForUpdates(false);
-                    let mut profile = active_profile.clone();
-                    profile.channel = new_channel;
-                    let profile2 = profile.clone();
-                    return Command::batch(vec![
-                        Command::perform(
-                            async { Action::UpdateProfile(profile2) },
-                            DefaultViewMessage::Action,
-                        ),
-                        Command::perform(
-                            Profile::update(profile),
-                            DefaultViewMessage::GameUpdate,
-                        ),
-                    ]);
-                },
-                Interaction::SetChangelogDisplayCount(count) => {
-                    if count <= 1 {
-                        self.changelog.display_count = 1;
-                    } else if count >= self.changelog.versions.len() {
-                        self.changelog.display_count = self.changelog.versions.len();
-                    } else {
-                        self.changelog.display_count = count;
-                    }
-                },
->>>>>>> 5d15225a
                 Interaction::SettingsPressed => {
                     self.show_settings = !self.show_settings;
                 },
