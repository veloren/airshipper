#!/bin/bash
# NOTE: EXECUTE THIS FROM THE WORKSPACE ROOT ONLY
cp Cargo.lock server/Cargo.lock
sleep 1
<<<<<<< HEAD
sudo docker build server/ -f server/Dockerfile -t docker.pkg.github.com/songtronix/airshipper/airshipper:master
=======
sudo docker build server/ -f server/Dockerfile -t docker.pkg.github.com/veloren/airshipper/airshipper:master
>>>>>>> 26f7ff7b
sleep 1
rm server/Cargo.lock
sleep 1<|MERGE_RESOLUTION|>--- conflicted
+++ resolved
@@ -2,11 +2,7 @@
 # NOTE: EXECUTE THIS FROM THE WORKSPACE ROOT ONLY
 cp Cargo.lock server/Cargo.lock
 sleep 1
-<<<<<<< HEAD
-sudo docker build server/ -f server/Dockerfile -t docker.pkg.github.com/songtronix/airshipper/airshipper:master
-=======
 sudo docker build server/ -f server/Dockerfile -t docker.pkg.github.com/veloren/airshipper/airshipper:master
->>>>>>> 26f7ff7b
 sleep 1
 rm server/Cargo.lock
 sleep 1