--- conflicted
+++ resolved
@@ -4,11 +4,7 @@
   airshipper:
     container_name: Airshipper
     restart: always
-<<<<<<< HEAD
-    image: docker.pkg.github.com/songtronix/airshipper/airshipper:master
-=======
     image: docker.pkg.github.com/veloren/airshipper/airshipper:master
->>>>>>> 26f7ff7b
     volumes:
       - "./data:/opt/app/data"
       - "./data/nightly:/opt/app/nightly"
@@ -18,10 +14,7 @@
       - AIRSHIPPER_TARGET_BRANCH=master
       - AIRSHIPPER_TARGET_EXECUTABLES=linux,windows,macos
       - AIRSHIPPER_DB_PATH=data/airshipper.db
-<<<<<<< HEAD
-=======
       - RUST_LOG=Debug
->>>>>>> 26f7ff7b
       - RUST_LOG=info,server=debug
       - ROCKET_ENV=production
     ports:
