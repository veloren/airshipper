use rocket::{config::*, Rocket};

/// The project ID of veloren on gitlab.
pub const PROJECT_ID: u64 = 10_174_980;
/// The Hook Type which gets parsed for artifacts.
pub const HOOK_TYPE: &str = "Pipeline Hook";

const DATABASE_FILE: &str = "airshipper.db";

/// Configuration and defaults for the entire server.
#[derive(Clone, Debug)]
pub struct ServerConfig {
    /// Specified secret to verify webhook is from gitlab
    pub gitlab_secret: String,
    /// At which stage of the pipeline the artifacts are uploaded.
    pub artifact_stage: String,
    /// What branch should be downloaded
    pub target_branch: String,
    /// What binary build[s] should be downloaded
    /// NOTE: These names have to include the OS!
    pub target_executable: Vec<String>,
<<<<<<< HEAD

=======
>>>>>>> 26f7ff7b
    /// Path to the database
    pub db_path: String,
}

impl ServerConfig {
    pub fn load() -> Self {
        let cfg = Self {
            gitlab_secret: Self::expect_env_key("AIRSHIPPER_GITLAB_SECRET"),
            artifact_stage: Self::expect_env_key("AIRSHIPPER_ARTIFACT_STAGE"),
            target_executable: Self::expect_env_key("AIRSHIPPER_TARGET_EXECUTABLES")
                .split(',')
                .map(|x| x.to_string())
                .collect(),
            // Optional
            target_branch: Self::get_env_key_or("AIRSHIPPER_TARGET_BRANCH", "master"),
            db_path: Self::get_env_key_or("AIRSHIPPER_DB_PATH", DATABASE_FILE),
        };

        cfg
    }

    pub fn rocket(&self) -> Rocket {
        use std::collections::HashMap;
        // Set database url
        let mut database_config = HashMap::new();
        let mut databases = HashMap::new();
        database_config.insert("url", Value::from(self.db_path.as_ref()));
        databases.insert("sqlite", Value::from(database_config));

        let config = Config::build(
            rocket::config::Environment::active()
                .unwrap_or(rocket::config::Environment::Production),
        )
        .extra("databases", databases);
        rocket::custom(config.finalize().expect("Invalid Config!"))
    }

    fn expect_env_key(name: &str) -> String {
        std::env::var(name)
            .unwrap_or_else(|_| panic!("required '{}' env key is not set!", name))
    }

    fn get_env_key_or(name: &str, unwrap_or: &str) -> String {
        std::env::var(name).unwrap_or_else(|_| unwrap_or.into())
    }
}<|MERGE_RESOLUTION|>--- conflicted
+++ resolved
@@ -19,10 +19,6 @@
     /// What binary build[s] should be downloaded
     /// NOTE: These names have to include the OS!
     pub target_executable: Vec<String>,
-<<<<<<< HEAD
-
-=======
->>>>>>> 26f7ff7b
     /// Path to the database
     pub db_path: String,
 }
