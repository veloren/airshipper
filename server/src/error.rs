--- conflicted
+++ resolved
@@ -41,11 +41,7 @@
                 resp.status(Status::InternalServerError);
                 let body = format!(
                     "We hit a serious error with your request to '{}'. Please report \
-<<<<<<< HEAD
-                     this to @Songtronix#4790 on Discord!",
-=======
                      this on our Discord!",
->>>>>>> 26f7ff7b
                     req.uri()
                 );
                 resp.sized_body(body.len(), Cursor::new(body));
